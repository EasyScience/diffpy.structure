--- conflicted
+++ resolved
@@ -249,8 +249,6 @@
         self.assertEqual(10.413, stru.lattice.c)
         return
 
-<<<<<<< HEAD
-=======
     def test_badspacegroup_cif(self):
         """Test reading of CIF file with unrecognized space group.
         """
@@ -259,7 +257,6 @@
         self.assertRaises(StructureFormatError, ptest.parseFile, filename)
         return
 
->>>>>>> 74a5ff39
     def test_getParser(self):
         """Test passing of eps keyword argument by getParser function.
         """
