#!/usr/bin/env python

"""Objects for storage and manipulation of crystal structure data.

Packages:   diffpy.structure
"""

import os
import re
import sys
from setuptools import setup, find_packages

# Use this version when git data are not available, like in git zip archive.
# Update when tagging a new release.
<<<<<<< HEAD
FALLBACK_VERSION = '1.3.5.post0'
=======
FALLBACK_VERSION = '3.0a2.post0'

# determine if we run with Python 3.
PY3 = (sys.version_info[0] == 3)
>>>>>>> 4f088159

# versioncfgfile holds version data for git commit hash and date.
# It must reside in the same directory as version.py.
MYDIR = os.path.dirname(os.path.abspath(__file__))
<<<<<<< HEAD
versioncfgfile = os.path.join(MYDIR, 'src/diffpy/Structure/version.cfg')
=======
versioncfgfile = os.path.join(MYDIR, 'src/diffpy/structure/version.cfg')
>>>>>>> 4f088159
gitarchivecfgfile = os.path.join(MYDIR, '.gitarchive.cfg')


def gitinfo():
    from subprocess import Popen, PIPE
    kw = dict(stdout=PIPE, cwd=MYDIR, universal_newlines=True)
    proc = Popen(['git', 'describe', '--match=v[[:digit:]]*'], **kw)
    desc = proc.stdout.read()
    proc = Popen(['git', 'log', '-1', '--format=%H %ct %ci'], **kw)
    glog = proc.stdout.read()
    rv = {}
    rv['version'] = '.post'.join(desc.strip().split('-')[:2]).lstrip('v')
    rv['commit'], rv['timestamp'], rv['date'] = glog.strip().split(None, 2)
    return rv


def getversioncfg():
<<<<<<< HEAD
    if sys.version_info[0] >= 3:
=======
    if PY3:
>>>>>>> 4f088159
        from configparser import RawConfigParser
    else:
        from ConfigParser import RawConfigParser
    vd0 = dict(version=FALLBACK_VERSION, commit='', date='', timestamp=0)
    # first fetch data from gitarchivecfgfile, ignore if it is unexpanded
    g = vd0.copy()
    cp0 = RawConfigParser(vd0)
    cp0.read(gitarchivecfgfile)
    if len(cp0.get('DEFAULT', 'commit')) > 20:
        g = cp0.defaults()
        mx = re.search(r'\btag: v(\d[^,]*)', g.pop('refnames'))
        if mx:
            g['version'] = mx.group(1)
    # then try to obtain version data from git.
    gitdir = os.path.join(MYDIR, '.git')
    if os.path.exists(gitdir) or 'GIT_DIR' in os.environ:
        try:
            g = gitinfo()
        except OSError:
            pass
    # finally, check and update the active version file
    cp = RawConfigParser()
    cp.read(versioncfgfile)
    d = cp.defaults()
    rewrite = not d or (g['commit'] and (
        g['version'] != d.get('version') or g['commit'] != d.get('commit')))
    if rewrite:
        cp.set('DEFAULT', 'version', g['version'])
        cp.set('DEFAULT', 'commit', g['commit'])
        cp.set('DEFAULT', 'date', g['date'])
        cp.set('DEFAULT', 'timestamp', g['timestamp'])
        with open(versioncfgfile, 'w') as fp:
            cp.write(fp)
    return cp

versiondata = getversioncfg()

# define distribution
setup_args = dict(
<<<<<<< HEAD
    name = "diffpy.Structure",
    version = versiondata.get('DEFAULT', 'version'),
    packages = find_packages(os.path.join(MYDIR, 'src')),
    package_dir = {'' : 'src'},
    test_suite = 'diffpy.Structure.tests',
    include_package_data = True,
    zip_safe = False,
    install_requires = [
        'pycifrw',
    ],

=======
    name = "diffpy.structure",
    version = versiondata.get('DEFAULT', 'version'),
    packages = find_packages(os.path.join(MYDIR, 'src')),
    py_modules = ['diffpy.Structure'],
    package_dir = {'' : 'src'},
    test_suite = 'diffpy.structure.tests',
    include_package_data = True,
    zip_safe = False,
    install_requires = [
        'six',
        'pycifrw>=4.2',
    ],
>>>>>>> 4f088159
    author = 'Simon J.L. Billinge group',
    author_email = 'sb2896@columbia.edu',
    maintainer = 'Pavol Juhas',
    maintainer_email = 'pavol.juhas@gmail.com',
    url = 'https://github.com/diffpy/diffpy.structure',
    description = "Crystal structure container "
                  "and parsers for structure formats.",
    license = 'BSD-style license',
<<<<<<< HEAD
    keywords = "crystal Structure data storage CIF PDB",
=======
    keywords = "crystal structure data storage CIF PDB",
>>>>>>> 4f088159
    classifiers = [
        # List of possible values at
        # http://pypi.python.org/pypi?:action=list_classifiers
        'Development Status :: 5 - Production/Stable',
        'Environment :: Console',
        'Intended Audience :: Science/Research',
        'License :: OSI Approved :: BSD License',
        'Operating System :: MacOS :: MacOS X',
        'Operating System :: Microsoft :: Windows',
        'Operating System :: POSIX',
        'Operating System :: Unix',
        'Programming Language :: Python :: 2.7',
<<<<<<< HEAD
=======
        'Programming Language :: Python :: 3.5',
        'Programming Language :: Python :: 3.6',
        'Programming Language :: Python :: 3.7',
>>>>>>> 4f088159
        'Topic :: Scientific/Engineering :: Chemistry',
        'Topic :: Scientific/Engineering :: Physics',
    ],
)

if __name__ == '__main__':
    setup(**setup_args)<|MERGE_RESOLUTION|>--- conflicted
+++ resolved
@@ -12,23 +12,15 @@
 
 # Use this version when git data are not available, like in git zip archive.
 # Update when tagging a new release.
-<<<<<<< HEAD
-FALLBACK_VERSION = '1.3.5.post0'
-=======
 FALLBACK_VERSION = '3.0a2.post0'
 
 # determine if we run with Python 3.
 PY3 = (sys.version_info[0] == 3)
->>>>>>> 4f088159
 
 # versioncfgfile holds version data for git commit hash and date.
 # It must reside in the same directory as version.py.
 MYDIR = os.path.dirname(os.path.abspath(__file__))
-<<<<<<< HEAD
-versioncfgfile = os.path.join(MYDIR, 'src/diffpy/Structure/version.cfg')
-=======
 versioncfgfile = os.path.join(MYDIR, 'src/diffpy/structure/version.cfg')
->>>>>>> 4f088159
 gitarchivecfgfile = os.path.join(MYDIR, '.gitarchive.cfg')
 
 
@@ -46,11 +38,7 @@
 
 
 def getversioncfg():
-<<<<<<< HEAD
-    if sys.version_info[0] >= 3:
-=======
     if PY3:
->>>>>>> 4f088159
         from configparser import RawConfigParser
     else:
         from ConfigParser import RawConfigParser
@@ -90,19 +78,6 @@
 
 # define distribution
 setup_args = dict(
-<<<<<<< HEAD
-    name = "diffpy.Structure",
-    version = versiondata.get('DEFAULT', 'version'),
-    packages = find_packages(os.path.join(MYDIR, 'src')),
-    package_dir = {'' : 'src'},
-    test_suite = 'diffpy.Structure.tests',
-    include_package_data = True,
-    zip_safe = False,
-    install_requires = [
-        'pycifrw',
-    ],
-
-=======
     name = "diffpy.structure",
     version = versiondata.get('DEFAULT', 'version'),
     packages = find_packages(os.path.join(MYDIR, 'src')),
@@ -115,7 +90,6 @@
         'six',
         'pycifrw>=4.2',
     ],
->>>>>>> 4f088159
     author = 'Simon J.L. Billinge group',
     author_email = 'sb2896@columbia.edu',
     maintainer = 'Pavol Juhas',
@@ -124,11 +98,7 @@
     description = "Crystal structure container "
                   "and parsers for structure formats.",
     license = 'BSD-style license',
-<<<<<<< HEAD
-    keywords = "crystal Structure data storage CIF PDB",
-=======
     keywords = "crystal structure data storage CIF PDB",
->>>>>>> 4f088159
     classifiers = [
         # List of possible values at
         # http://pypi.python.org/pypi?:action=list_classifiers
@@ -141,12 +111,9 @@
         'Operating System :: POSIX',
         'Operating System :: Unix',
         'Programming Language :: Python :: 2.7',
-<<<<<<< HEAD
-=======
         'Programming Language :: Python :: 3.5',
         'Programming Language :: Python :: 3.6',
         'Programming Language :: Python :: 3.7',
->>>>>>> 4f088159
         'Topic :: Scientific/Engineering :: Chemistry',
         'Topic :: Scientific/Engineering :: Physics',
     ],
